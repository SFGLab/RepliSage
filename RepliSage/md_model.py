#########################################################################
########### CREATOR: SEBASTIAN KORSAK, WARSAW 2022 ######################
#########################################################################

import numpy as np
import time
import openmm as mm
from tqdm import tqdm
from openmm.mtsintegrator import MTSLangevinIntegrator
from openmm.app import PDBxFile, ForceField, Simulation, DCDReporter, StateDataReporter
from initial_structures import *
from utils import *

class MD_MODEL:
    def __init__(self,M,N,N_beads,burnin,MC_step,out_path,platform,rep_frac=None,t_rep=None,Cs=None):
        '''
        M, N (np arrays): Position matrix of two legs of cohesin m,n. 
                          Rows represent  loops/cohesins and columns represent time
        N_beads (int): The number of beads of initial structure.
        step (int): sampling rate
        out_path (int): the out_path where the simulation will save structures etc.
        '''
        self.M, self.N, self.Cs = M, N, Cs
        self.replicated_dna, self.t_rep = rep_frac, t_rep
        self.rep_duration = len(self.replicated_dna[0,:])
        self.N_coh, self.N_steps = M.shape
        self.N_beads, self.step, self.burnin = N_beads, MC_step, burnin//MC_step
        self.out_path = out_path
        self.platform = platform
        self.rw_l = np.sqrt(self.N_beads)*0.1
        self.run_repli = np.all(rep_frac!=None)
        self.chain_idx = list()
        print('Average random walk distance:',self.rw_l)
        for i in range(N_beads): self.chain_idx.append(0)
        for i in range(N_beads,2*N_beads): self.chain_idx.append(1)

    def compute_rep(self,i):
        if i*self.step<self.t_rep:
            rep_per = 0
        elif i*self.step>=self.t_rep and i*self.step<self.t_rep+self.rep_duration:
            rep_per = np.count_nonzero(self.replicated_dna[:,i*self.step-self.t_rep])/self.N_beads*100
        else:
            rep_per = 100
        return rep_per

    def add_label(self,i):
        if i*self.step<self.t_rep:
            return 'BR', i-self.burnin+1
        elif i*self.step>=self.t_rep and i*self.step<self.t_rep+self.rep_duration:
            return 'R', i-self.t_rep//self.step+1
        else:
            return 'AR', i-(self.t_rep+self.rep_duration)//self.step+1
        return rep_per

<<<<<<< HEAD
<<<<<<< HEAD
    def run_pipeline(self,init_struct='hilbert', tol=1.0, sim_step=100, reporters=False,mode='MD',integrator_mode='langevin', p_ev=0.05):
=======
    def run_pipeline(self,init_struct='rw', tol=1.0, sim_step=1000, reporters=False,mode='MD',integrator_mode='langevin', p_ev=0.2):
>>>>>>> 50f9e4084a8bb0b39703fa17b47b464c25666867
=======
    def run_pipeline(self,init_struct='rw', tol=1.0, sim_step=10000, reporters=False,mode='MD',integrator_mode='langevin', p_ev=0.01):
>>>>>>> c626258a
        '''
        This is the basic function that runs the molecular simulation pipeline.

        Input parameters:
        run_MD (bool): True if user wants to run molecular simulation (not only energy minimization).
        sim_step (int): the simulation step of Langevin integrator.
        write_files (bool): True if the user wants to save the structures that determine the simulation ensemble.
        '''
        self.p_ev = p_ev
        # Define initial structure
        print('\nBuilding initial structure...')
        points1 = compute_init_struct(self.N_beads,init_struct)
        points2 = points1 + [0.2,0.2,0.2] if self.run_repli else None
        write_mmcif(points1,points2,self.out_path+'/LE_init_struct.cif')
        generate_psf(self.N_beads,self.out_path+'/other/LE_init_struct.psf')
        print('Initial Structure Created Succesfully <3\n')
        
        platform = mm.Platform.getPlatformByName(self.platform)

        # Set up simulation
        pdb = PDBxFile(self.out_path+'/LE_init_struct.cif')
        forcefield = ForceField('forcefields/classic_sm_ff.xml')

        # Define the system
        self.system = forcefield.createSystem(pdb.topology, nonbondedCutoff=2*self.rw_l)
        if integrator_mode=='langevin':
            integrator = mm.LangevinIntegrator(310*mm.unit.kelvin, 0.1/mm.unit.femtosecond, 10.0 * mm.unit.femtosecond)
        elif integrator_mode=='brownian':
            integrator = mm.BrownianIntegrator(310*mm.unit.kelvin, 0.1/mm.unit.femtosecond, 10.0 * mm.unit.femtosecond)
        
        # Forcefield and Simulation Definition
        self.add_forcefield(self.burnin)
        self.simulation = Simulation(pdb.topology, self.system, integrator, platform)
        self.simulation.context.setPositions(pdb.positions)

        # Run energy minimization
        print('\nRunning initial energy minimization...')
        start = time.time()
        self.simulation.minimizeEnergy(tolerance=tol)
        self.state = self.simulation.context.getState(getPositions=True)
        if reporters:
            self.simulation.reporters.append(StateDataReporter(stdout, (self.N_steps*sim_step)//1000, step=True, totalEnergy=True, potentialEnergy=True, temperature=True))
        self.simulation.reporters.append(DCDReporter(self.out_path+'/other/replisage.dcd', sim_step))
        PDBxFile.writeFile(pdb.topology, self.state.getPositions(), open(self.out_path+f'/minimized_model.cif', 'w'))
        end = time.time()
        elapsed = end - start
        print(f'Energy minimization finished succesfully in {elapsed//3600:.0f} hours, {elapsed%3600//60:.0f} minutes and  {elapsed%60:.0f} seconds.')
        
        print(f'\nCreating ensembles ({mode} mode)...')
        start = time.time()
        if not reporters: pbar = tqdm(total=self.N_steps-self.burnin, desc='Progress of Simulation.')
        for i in range(self.burnin,self.N_steps):
            # Compute replicated DNA
            rep_per = self.compute_rep(i)
            
            # Change forces
            self.change_repliforce(i)
            self.change_loop(i)
            if p_ev>0: self.ps_ev = np.random.rand(self.N_beads)
            self.change_ev()
            if self.Cs.ndim>1: self.change_comps(i)

            # Update steps of simulations
            if mode=='MD':
                self.simulation.step(sim_step)
            elif mode=='EM':
                self.simulation.minimizeEnergy(tolerance=tol)
            else:
                raise InterruptedError('Mode can be only EM or MD.')
            label, idx = self.add_label(i)

            if i*self.step==self.t_rep+self.rep_duration: self.change_pull_force()

            # Save structure
            self.state = self.simulation.context.getState(getPositions=True)
            PDBxFile.writeFile(pdb.topology, self.state.getPositions(), open(self.out_path+f'/ensemble/ensemble_{i-self.burnin+1}_{label}.cif', 'w'))
            
            # Update progress-bar
            if not reporters:
                pbar.update(1)
                pbar.set_description(f'Percentage of replicated dna {rep_per:.1f}%')
        if not reporters: pbar.close()
        end = time.time()
        elapsed = end - start
        print(f'Computation finished succesfully in {elapsed//3600:.0f} hours, {elapsed%3600//60:.0f} minutes and  {elapsed%60:.0f} seconds.')
        print('Energy minimization done <3')

    def change_ev(self):
        ev_strength = (self.ps_ev>self.p_ev).astype(int)*np.sqrt(200) if self.p_ev>0 else np.sqrt(200)*np.ones(self.N_beads)
        for n in range(self.N_beads):
            self.ev_force.setParticleParameters(n,[ev_strength[n],0.05])
            self.ev_force.setParticleParameters(n+self.N_beads,[ev_strength[n],0.05])
        self.ev_force.updateParametersInContext(self.simulation.context)

    def change_repliforce(self,i):
        if i*self.step>=self.t_rep and i*self.step<self.t_rep+self.rep_duration:
            rep_dna = self.replicated_dna[:,i*self.step-self.t_rep]
            rep_locs = np.nonzero(rep_dna)[0]
            for l in rep_locs:
                self.repli_force.setBondParameters(int(l),int(l),int(l)+self.N_beads,[0.5*self.rw_l,1000])
        elif i*self.step>=self.t_rep+self.rep_duration:
            for j in range(self.N_beads):
                self.repli_force.setBondParameters(j,j,j+self.N_beads,[5*self.rw_l,0.0])
        self.repli_force.updateParametersInContext(self.simulation.context)

    def change_loop(self,i):
        force_idx = self.system.getNumForces()-1
        self.system.removeForce(force_idx)
        self.add_loops(i)
        self.simulation.context.reinitialize(preserveState=True)
        self.LE_force.updateParametersInContext(self.simulation.context)

    def change_comps(self,i):
        for n in range(self.N_beads):
            self.comp_force.setParticleParameters(n,[self.Cs[n,i],self.chain_idx[n]])
        if self.run_repli:
            for n in range(self.N_beads,2*self.N_beads):
                self.comp_force.setParticleParameters(n,[self.Cs[n%self.N_beads,i],self.chain_idx[n]])
        self.comp_force.updateParametersInContext(self.simulation.context)

    def change_pull_force(self):
        for n in range(self.N_beads):
            self.pull_force.setParticleParameters(n,n, [10000.0 * mm.unit.kilojoule_per_mole / mm.unit.nanometer])
        if self.run_repli:
            for n in range(self.N_beads,2*self.N_beads):
                self.pull_force.setParticleParameters(n,n, [-10000.0 * mm.unit.kilojoule_per_mole / mm.unit.nanometer])
        self.pull_force.updateParametersInContext(self.simulation.context)
    
    def add_evforce(self):
        'Leonard-Jones potential for excluded volume'
        self.ev_force = mm.CustomNonbondedForce(f'(epsilon1*epsilon2*(sigma1*sigma2)/(r+r_small))^3')
        self.ev_force.addGlobalParameter('r_small', defaultValue=0.01)
        self.ev_force.addPerParticleParameter('sigma')
        self.ev_force.addPerParticleParameter('epsilon')
        self.ev_force.setCutoffDistance(distance=0.2)
        self.ev_force.setForceGroup(1)
        for i in range(self.N_beads):
            self.ev_force.addParticle([np.sqrt(200),0.05])
        if self.run_repli:
            for i in range(self.N_beads,2*self.N_beads):
                self.ev_force.addParticle([np.sqrt(200),0.05])
        self.system.addForce(self.ev_force)

    def add_bonds(self):
        'Harmonic bond borce between succesive beads'
        self.bond_force = mm.HarmonicBondForce()
        self.bond_force.setForceGroup(0)
        for i in range(self.N_beads - 1):
            self.bond_force.addBond(i, i + 1, 0.1, 5e5)
        if self.run_repli:
            for i in range(self.N_beads,2*self.N_beads - 1):
                self.bond_force.addBond(i, i + 1, 0.1, 5e5)
        self.system.addForce(self.bond_force)
    
    def add_stiffness(self):
        'Harmonic angle force between successive beads so as to make chromatin rigid'
        self.angle_force = mm.HarmonicAngleForce()
        self.angle_force.setForceGroup(0)
        for i in range(self.N_beads - 2):
            self.angle_force.addAngle(i, i + 1, i + 2, np.pi, 200)
        if self.run_repli:
            for i in range(self.N_beads,2*self.N_beads - 2):
                self.angle_force.addAngle(i, i + 1, i + 2, np.pi, 200)
        self.system.addForce(self.angle_force)
    
    def add_loops(self,i):
        'LE force that connects cohesin restraints'
        self.LE_force = mm.HarmonicBondForce()
        self.LE_force.setForceGroup(0)
        for n in range(self.N_coh):
            self.LE_force.addBond(self.M[n,i], self.N[n,i], 0.1, 5e4)
            if self.run_repli: 
                self.LE_force.addBond(self.N_beads+self.M[n,i], self.N_beads+self.N[n,i], 0.1, 5e4)
        self.system.addForce(self.LE_force)
    
    def add_repliforce(self,i):
        'Replication force to bring together the two polymers'
        self.repli_force = mm.CustomBondForce('D * (r-r0)^2')
        self.repli_force.setForceGroup(0)
        self.repli_force.addPerBondParameter('r0')
        self.repli_force.addPerBondParameter('D')
        
        if i*self.step<self.t_rep:
            for i in range(self.N_beads): 
                self.repli_force.addBond(i, i + self.N_beads, [0.0,5e4])
        elif i*self.step>=self.t_rep and i*self.step<self.t_rep+self.rep_duration:
            rep_dna = self.replicated_dna[:,i*self.step-self.t_rep]
            rep_locs = np.nonzero(rep_dna)[0]
            for i in range(self.N_beads):
                if i in rep_locs:
                    self.repli_force.addBond(i, i + self.N_beads, [0.5*self.rw_l,1000])
                else:
                    self.repli_force.addBond(i, i + self.N_beads, [0.0,5e4])
        else:
            for i in range(self.N_beads):
                self.repli_force.addBond(i, i + self.N_beads, [5*self.rw_l,0.0])
        
        self.system.addForce(self.repli_force)
    
    def add_pulling_force(self):
        self.pull_force = mm.CustomExternalForce("-f * x")
        self.pull_force.addPerParticleParameter("f")
        for i in range(2*self.N_beads):
            self.pull_force.addParticle(i, [0.0 * mm.unit.kilojoule_per_mole / mm.unit.nanometer])
        self.system.addForce(self.pull_force)
    
    def add_blocks(self,i):
        'Block copolymer forcefield for the modelling of compartments.'
        cs = self.Cs[:,i] if self.Cs.ndim>1 else self.Cs
        self.comp_force = mm.CustomNonbondedForce('delta(c1-c2)*E*exp(-(r-r0)^2/(2*sigma^2)); E=Ea1*delta(s1-2)*delta(s2-2)+Ea2*delta(s1-1)*delta(s2-1)+Eb1*delta(s1)*delta(s2)+Eb2*delta(s1+1)*delta(s2+1)+Eb3*delta(s1+2)*delta(s2+2)')
        self.comp_force.setForceGroup(1)
        self.comp_force.addGlobalParameter('sigma',defaultValue=self.rw_l/2)
        self.comp_force.addGlobalParameter('r0',defaultValue=0.2)
        self.comp_force.addGlobalParameter('Ea1',defaultValue=-0.1)
        self.comp_force.addGlobalParameter('Ea2',defaultValue=-0.2)
        self.comp_force.addGlobalParameter('Eb1',defaultValue=-0.3)
        self.comp_force.addGlobalParameter('Eb2',defaultValue=-0.4)
        self.comp_force.addGlobalParameter('Eb3',defaultValue=-0.5)
        # self.comp_force.setCutoffDistance(distance=self.rw_l)
        self.comp_force.addPerParticleParameter('s')
        self.comp_force.addPerParticleParameter('c')
        for i in range(self.N_beads):
            self.comp_force.addParticle([cs[i],self.chain_idx[i]])
        if self.run_repli:
            for i in range(self.N_beads,2*self.N_beads):
                self.comp_force.addParticle([cs[i%self.N_beads],self.chain_idx[i]])
        self.system.addForce(self.comp_force)
    
    def add_container(self, R=10.0, C=100.0):
        self.container_force = mm.CustomNonbondedForce('C*(max(0, r-R)^2)*delta(c1-c2)')
        self.container_force.setForceGroup(1)
        self.container_force.addGlobalParameter('C',defaultValue=C)
        self.container_force.addGlobalParameter('R',defaultValue=R)
        self.container_force.setCutoffDistance(2*self.rw_l)
        self.container_force.addPerParticleParameter('c')
        for i in range(self.N_beads):
            self.container_force.addParticle([self.chain_idx[i]])
        if self.run_repli:
            for i in range(self.N_beads,2*self.N_beads):
                self.container_force.addParticle([self.chain_idx[i]])
        self.system.addForce(self.container_force)
    
    def add_forcefield(self,i,use_container=False):
        '''
        Here is the definition of the forcefield.

        There are the following energies:
        - ev force: repelling LJ-like forcefield
        - harmonic bond force: to connect adjacent beads.
        - angle force: for polymer stiffness.
        - LE forces: this is a list of force objects. Each object corresponds to a different cohesin. It is needed to define a force for each time step.
        '''
        self.add_evforce()
        self.add_bonds()
        self.add_stiffness()
        self.add_pulling_force()
        if use_container: self.add_container(R = self.rw_l)
        if np.all(self.Cs!=None): self.add_blocks(i)
        if self.run_repli: self.add_repliforce(i)
        self.add_loops(i)<|MERGE_RESOLUTION|>--- conflicted
+++ resolved
@@ -52,15 +52,9 @@
             return 'AR', i-(self.t_rep+self.rep_duration)//self.step+1
         return rep_per
 
-<<<<<<< HEAD
-<<<<<<< HEAD
-    def run_pipeline(self,init_struct='hilbert', tol=1.0, sim_step=100, reporters=False,mode='MD',integrator_mode='langevin', p_ev=0.05):
-=======
-    def run_pipeline(self,init_struct='rw', tol=1.0, sim_step=1000, reporters=False,mode='MD',integrator_mode='langevin', p_ev=0.2):
->>>>>>> 50f9e4084a8bb0b39703fa17b47b464c25666867
-=======
+
+
     def run_pipeline(self,init_struct='rw', tol=1.0, sim_step=10000, reporters=False,mode='MD',integrator_mode='langevin', p_ev=0.01):
->>>>>>> c626258a
         '''
         This is the basic function that runs the molecular simulation pipeline.
 
@@ -75,7 +69,7 @@
         points1 = compute_init_struct(self.N_beads,init_struct)
         points2 = points1 + [0.2,0.2,0.2] if self.run_repli else None
         write_mmcif(points1,points2,self.out_path+'/LE_init_struct.cif')
-        generate_psf(self.N_beads,self.out_path+'/other/LE_init_struct.psf')
+        generate_psf(self.N_beads,self.out_path+'/other/replisage.psf',duplicated=True)
         print('Initial Structure Created Succesfully <3\n')
         
         platform = mm.Platform.getPlatformByName(self.platform)
