--- conflicted
+++ resolved
@@ -112,11 +112,7 @@
 def main():
     # Set parameters
     N_beads, N_lef, N_lef2 = 1000, 100, 20
-<<<<<<< HEAD
-    N_steps, MC_step, burnin, T, T_min, t_rep, rep_duration = int(4e4), int(4e2), int(1e3), 1.6, 1.0, int(1e4), int(2e4)
-=======
-    N_steps, MC_step, burnin, T, T_min, t_rep, rep_duration = int(8e4), int(4e2), int(1e3), 1.5, 1.0, int(1e4), int(2e4)
->>>>>>> 50f9e408
+    N_steps, MC_step, burnin, T, T_min, t_rep, rep_duration = int(8e4), int(4e2), int(1e3), 1.6, 1.0, int(1e4), int(2e4)
     f, f2, b, kappa= 1.0, 5.0, 1.0, 1.0
     c_state_field, c_state_interact, c_rep = 1.0, 2.0, 1.0
     mode, rw, random_spins = 'Metropolis', True, True
