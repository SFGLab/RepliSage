##############################################################################
################### SEBASTIAN KORSAK 2024, WARSAW, POLAND ####################
##############################################################################
##### This script runs a stochastic simulation, similar like LoopSage. #######
## The given script is parallelized across CPU cores and has been modified ###
## to simulate the propagation of replication forks, which act as barriers. ##
##############################################################################
##############################################################################

# Hide warnings
import warnings
import time
warnings.filterwarnings('ignore')

# My own libraries
from .Replikator import *
from .common import *
from .plots import *
from .energy_functions import *
from .structure_metrics import *
from .network_analysis import *
from .md_model import *

class StochasticSimulation:
    def __init__(self, N_beads, chrom, region, bedpe_file, out_path, N_lef=None, N_lef2=0, rept_path=None, t_rep=None, rep_duration=None, Tstd_factor=0.1, speed_scale=20, scale=1):
        '''
        Import simulation parameters and data.
        '''
        # Import parameters
        self.N_beads = N_beads if N_beads!=None else int(np.round((region[1]-region[0])/2000))
        self.chrom, self.region = chrom, region
        self.t_rep, self.rep_duration = t_rep, rep_duration
        self.out_path = out_path
        make_folder(self.out_path)
        
        # Import replication data
        self.run_replication = rept_path!=None
        if self.run_replication:
            rep = Replikator(rept_path,self.N_beads,1000,chrom,region,Tstd_factor=Tstd_factor,speed_factor=speed_scale)
            rep_frac, _, _ = rep.run(scale=scale,out_path=self.out_path+'/plots')
            self.rep_frac = expand_columns(rep_frac, rep_duration)
            self.h, _ = rep.calculate_ising_parameters()
        else:
            self.l_forks, self.r_forks = np.array([[1,0],[1,0]],dtype=np.int32),  np.array([[1,0],[1,0]],dtype=np.int32)

        # Import loop data
        self.L, self.R, self.J, self.N_CTCF = preprocessing(bedpe_file=bedpe_file, region=region, chrom=chrom, N_beads=self.N_beads)
        self.N_lef= 2*self.N_CTCF if N_lef==None else N_lef
        self.N_lef2 = N_lef2
        print(f'Simulation starts with number of beads: {self.N_beads}')
        print(f'Number of CTCFs is N_CTCF={self.N_CTCF}, and number of LEFs is N_lef={self.N_lef}.\nNumber of LEFs in the second family N_lef2={self.N_lef2}.')

    def run_stochastic_simulation(self, N_steps, MC_step, burnin, T, T_min, f=1.0, f2=0.0, b=1.0, kappa=1.0, c_rep=None, c_potts1=0.0, c_potts2=0.0, mode='Metropolis',rw=True):
        '''
        Energy minimization script.
        '''
        # Normalize strengths
        if not self.run_replication: c_rep, c_potts1, c_potts2 = 0.0, 0.0, 0.0
        fold_norm, fold_norm2 = -self.N_beads*f/(self.N_lef*np.log(self.N_beads/self.N_lef)), -self.N_beads*f2/(self.N_lef*np.log(self.N_beads/self.N_lef))
        bind_norm, k_norm = -self.N_beads*b/(np.sum(self.L)+np.sum(self.R)), kappa*1e5
        rep_norm = c_rep*1e5
        potts_norm1, potts_norm2 = -2*c_potts1, -c_potts2/2
        self.is_potts = (c_potts1!=0.0 or c_potts2!=0.0) and np.all(self.J!=None)
        
        # Running the simulation
        print('\nRunning RepliSage...')
        start = time.time()
        self.N_steps,self.MC_step, self.burnin, self.T, self.T_in = N_steps,MC_step, burnin, T, T_min
        self.Ms, self.Ns, self.Es, self.Es_potts, self.Fs, self.Bs, self.Rs, self.spin_traj, self.mags = run_energy_minimization(
        N_steps=N_steps, MC_step=MC_step, T=T, T_min=T_min, t_rep=self.t_rep, rep_duration=self.rep_duration,
        mode=mode, N_lef=self.N_lef, N_lef2=self.N_lef2, N_CTCF=self.N_CTCF, N_beads=self.N_beads,
        L=self.L, R=self.R, k_norm=k_norm, fold_norm=fold_norm, fold_norm2=fold_norm2,
        bind_norm=bind_norm, rep_norm=rep_norm,
        f_rep=self.rep_frac, potts_norm1=potts_norm1, potts_norm2=potts_norm2,
        h=self.h, J=self.J, rw=rw)
        end = time.time()
        elapsed = end - start
        print(f'Computation finished succesfully in {elapsed//3600:.0f} hours, {elapsed%3600//60:.0f} minutes and  {elapsed%60:.0f} seconds.')

        np.save(f'{self.out_path}/other/Ms.npy', self.Ms)
        np.save(f'{self.out_path}/other/Ns.npy', self.Ns)
        np.save(f'{self.out_path}/other/Es.npy', self.Es)
        np.save(f'{self.out_path}/other/Fs.npy', self.Fs)
        np.save(f'{self.out_path}/other/Bs.npy', self.Bs)
        np.save(f'{self.out_path}/other/Rs.npy', self.Rs)
        np.save(f'{self.out_path}/other/J.npy', self.J)
        np.save(f'{self.out_path}/other/mags.npy',self.mags)
        np.save(f'{self.out_path}/other/spin_traj.npy', self.spin_traj)
    
    def show_plots(self):
        '''
        Draw plots.
        '''
        make_timeplots(self.Es, self.Es_potts, self.Fs, self.Bs, self.Rs, self.mags, self.burnin//self.MC_step, self.out_path)
        coh_traj_plot(self.Ms, self.Ns, self.N_beads, self.out_path)
        compute_potts_metrics(self.N_beads,self.out_path)
        if self.is_potts: ising_traj_plot(self.spin_traj,self.out_path)

    def compute_structure_metrics(self):
        '''
        It computes plots with metrics for analysis after simulation.
        '''
        plot_probability_distro(self.Ns-self.Ms, self.out_path)
        loop_distro(self.Ns-self.Ms, self.t_rep//self.MC_step,  (self.t_rep+self.rep_duration)//self.MC_step, self.out_path)
        compute_metrics_for_ensemble(self.out_path+'/ensemble',duplicated_chain=True,path=self.out_path)
        

    def run_openmm(self,platform='CPU',init_struct='rw',mode='EM',integrator_mode='langevin',tol=1.0,sim_step=10000,p_ev=0.01,reporters=False, md_temperature=310*mm.unit.kelvin):
        '''
        Run OpenMM energy minimization.
        '''
        md = MD_MODEL(self.Ms,self.Ns,self.N_beads,self.burnin,self.MC_step,self.out_path,platform,self.rep_frac,self.t_rep,self.spin_traj)
        md.run_pipeline(init_struct,mode=mode,integrator_mode=integrator_mode,p_ev=p_ev,md_temperature=md_temperature)

def main():
    # Set parameters
    N_beads, N_lef, N_lef2 = 10000, 1000, 200
    N_steps, MC_step, burnin, T, T_min, t_rep, rep_duration = int(2e5), int(2e2), int(1e3), 1.8, 1.0, int(5e4), int(5e4)
    f, f2, b, kappa= 1.0, 5.0, 1.0, 1.0
    c_state_field, c_state_interact, c_rep = 1.0, 2.0, 1.0
    mode, rw, random_spins = 'Metropolis', True, True
    Tstd_factor, speed_scale, init_rate_scale = 0.1, 20, 1.0

    # for stress scale=5.0, sigma_t = T*0.2, speed=5*
    # for normal replication scale=1.0, sigma_t = T*0.1, speed=20*
    
    # Define data and coordinates
<<<<<<< HEAD
    # region, chrom =  [82835000, 98674700], 'chr14'
    region, chrom =  [10835000, 97674700], 'chr14'
=======
    region, chrom =  [80835000, 98674700], 'chr14'
    # region, chrom =  [10835000, 97674700], 'chr14'
>>>>>>> e754bc1e
    bedpe_file = '/home/skorsak/Data/method_paper_data/ENCSR184YZV_CTCF_ChIAPET/LHG0052H_loops_cleaned_th10_2.bedpe'
    rept_path = '/home/skorsak/Data/Replication/sc_timing/GM12878_single_cell_data_hg37.mat'
    out_path = '/home/skorsak/Data/Simulations/RepliSage_whole_chromosome_14'
    # out_path = '/home/skorsak/Data/Simulations/RepliSage_test'
    
    # Run simulation
    sim = StochasticSimulation(N_beads, chrom, region, bedpe_file, out_path, N_lef, N_lef2, rept_path, t_rep, rep_duration, Tstd_factor, speed_scale, init_rate_scale)
    sim.run_stochastic_simulation(N_steps, MC_step, burnin, T, T_min, f, f2, b, kappa, c_rep, c_state_field, c_state_interact, mode, rw)
    sim.show_plots()
    sim.run_openmm('OpenCL',mode='MD')
    sim.compute_structure_metrics()

    # Save Parameters
    params = {
        'N_beads': N_beads,
        'N_lef': N_lef,
        'N_lef2': N_lef2,
        'N_steps': N_steps,
        'MC_step': MC_step,
        'burnin': burnin,
        'T': T,
        'T_min': T_min,
        't_rep': t_rep,
        'rep_duration': rep_duration,
        'f': f,
        'f2': f2,
        'b': b,
        'kappa': kappa,
        'c_state_field': c_state_field,
        'c_state_interact': c_state_interact,
        'c_rep': c_rep,
        'mode': mode,
        'rw': rw,
        'random_spins': random_spins,
        'Tstd_factor': Tstd_factor,
        'speed_scale': speed_scale,
        'init_rate_scale': init_rate_scale,
        'region': region,
        'chrom': chrom,
        'bedpe_file': bedpe_file,
        'rept_path': rept_path,
        'out_path': out_path
    }
    save_parameters(out_path+'/other/params.txt',params)

    
if __name__=='__main__':
    main()<|MERGE_RESOLUTION|>--- conflicted
+++ resolved
@@ -125,13 +125,10 @@
     # for normal replication scale=1.0, sigma_t = T*0.1, speed=20*
     
     # Define data and coordinates
-<<<<<<< HEAD
-    # region, chrom =  [82835000, 98674700], 'chr14'
-    region, chrom =  [10835000, 97674700], 'chr14'
-=======
     region, chrom =  [80835000, 98674700], 'chr14'
     # region, chrom =  [10835000, 97674700], 'chr14'
->>>>>>> e754bc1e
+    
+    # Data
     bedpe_file = '/home/skorsak/Data/method_paper_data/ENCSR184YZV_CTCF_ChIAPET/LHG0052H_loops_cleaned_th10_2.bedpe'
     rept_path = '/home/skorsak/Data/Replication/sc_timing/GM12878_single_cell_data_hg37.mat'
     out_path = '/home/skorsak/Data/Simulations/RepliSage_whole_chromosome_14'
